import psutil
from matchmaking.metric_type import MetricType
from matchmaking.config import MetricWeightsConfig

NUM_ITERATIONS = 10000
<<<<<<< HEAD
NUM_ROUNDS = 13
=======
NUM_ROUNDS = 10
>>>>>>> 424a7eff
NUM_FIELDS = 3

PLAYER_NAMES = [
    "P1",
    "P2",
    "P3",
    "P4",
    "P5",
    "P6",
    "P7",
    "P8",
    "P9",
    "P10",
    "P11",
    "P12",
    "P13",
]


METRIC_WEIGHTS_CONFIG = MetricWeightsConfig()


WORKERS = psutil.cpu_count()<|MERGE_RESOLUTION|>--- conflicted
+++ resolved
@@ -3,11 +3,9 @@
 from matchmaking.config import MetricWeightsConfig
 
 NUM_ITERATIONS = 10000
-<<<<<<< HEAD
+
 NUM_ROUNDS = 13
-=======
-NUM_ROUNDS = 10
->>>>>>> 424a7eff
+
 NUM_FIELDS = 3
 
 PLAYER_NAMES = [
